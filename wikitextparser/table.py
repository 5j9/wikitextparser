﻿"""Define the Table class."""


import warnings
from typing import List, Any, Union, Optional, TypeVar, Dict, Tuple

import regex

from .tag import ATTRS_MATCH, SubWikiTextWithAttrs
from .cell import (
    Cell,
    NEWLINE_CELL_MATCH,
    INLINE_HAEDER_CELL_MATCH,
    INLINE_NONHAEDER_CELL_MATCH
)


CAPTION_REGEX = regex.compile(
    r"""
    # Everything until the caption line
    (?P<preattrs>
        # Start of table
        {\|
        (?:
            (?:
                (?!\n\s*\|)
                [\s\S]
            )*?
        )
        # Start of caption line
        \n\s*\|\+
    )
    # Optional caption attrs
    (?:
        (?P<attrs>[^\n|]*)
        (?:\|)
        (?!\|)
    )?
    (?P<caption>.*?)
    # End of caption line
    (?:
        \n|
        \|\|
    )
    """,
    regex.VERBOSE
)
T = TypeVar('T')


class Table(SubWikiTextWithAttrs):

    """Create a new Table object."""
    # They should provide the same API as in Tag and Cell classes.

    @property
    def _match_table(self) -> List[List[Any]]:
        """Return match_table."""
        shadow = self._shadow
        # Remove table-start and table-end marks.
        pos = shadow.find('\n')
        lsp = _lstrip_increase(shadow, pos)
        # Remove everything until the first row
        while shadow[lsp] not in '!|':
            nlp = shadow.find('\n', lsp)
            pos = nlp
            lsp = _lstrip_increase(shadow, pos)
        # Start of the first row
        match_table = []
        pos = _semi_caption_increase(shadow, pos)
        rsp = _row_separator_increase(shadow, pos)
        pos = -1
        while pos != rsp:
            pos = rsp
            # We have a new row.
            m = NEWLINE_CELL_MATCH(shadow, pos)
            # Don't add a row if there are no new cells.
            if m:
                match_row = []  # type: List[Any]
                match_table.append(match_row)
            while m:
                match_row.append(m)
                sep = m['sep']
                pos = m.end()
                if sep == '|':
                    m = INLINE_NONHAEDER_CELL_MATCH(shadow, pos)
                    while m:
                        match_row.append(m)
                        pos = m.end()
                        m = INLINE_NONHAEDER_CELL_MATCH(shadow, pos)
                elif sep == '!':
                    m = INLINE_HAEDER_CELL_MATCH(shadow, pos)
                    while m:
                        match_row.append(m)
                        pos = m.end()
                        m = INLINE_HAEDER_CELL_MATCH(shadow, pos)
                pos = _semi_caption_increase(shadow, pos)
                m = NEWLINE_CELL_MATCH(shadow, pos)
            rsp = _row_separator_increase(shadow, pos)
        return match_table

    def getdata(self, span: bool=True) -> List[List[str]]:
        """Use Table.data instead."""
        warnings.warn(
            'Table.getdata is deprecated. Use Table.data instead.',
            DeprecationWarning,
        )
        return self.data(span)

    def data(
        self, span: bool=True,
        strip: bool= True,
        row: int=None,
        column: int=None
    ) -> Union[List[List[str]], List[str], str]:
        """Return a list containing lists of row values.

        :span: If true, calculate rows according to rowspans and colspans
            attributes. Otherwise ignore them.
        :row: Return the specified row only. Zero-based index.
        :column: Return the specified column only. Zero-based index.

        Note: Due to the lots of complications that it may cause, this function
            won't look inside templates, parser functions, etc.
            See https://www.mediawiki.org/wiki/Extension:Pipe_Escape for how
            wikitables can be inserted within templates.

        """
        match_table = self._match_table
        string = self.string
        table_data = []  # type: List[List[str]]
        if strip:
            for match_row in match_table:
                row_data = []  # type: List[str]
                table_data.append(row_data)
                for m in match_row:
                    # Spaces after the first newline can be meaningful
                    s, e = m.span('data')
                    row_data.append(string[s:e].lstrip(' ').rstrip())
        else:
            for match_row in match_table:
                row_data = []
                table_data.append(row_data)
                for m in match_row:
                    s, e = m.span('data')
                    row_data.append(string[s:e])
        if table_data:
            if span:
                table_attrs = []  # type: List[List[Dict[str, str]]]
                for match_row in match_table:
                    row_attrs = []  # type: List[Dict[str, str]]
                    table_attrs.append(row_attrs)
                    row_attrs_append = row_attrs.append
                    for m in match_row:
                        s, e = m.span('attrs')
                        captures = ATTRS_MATCH(string, s, e).captures
                        row_attrs_append(dict(zip(
                            captures('attr_name'), captures('attr_value')
                        )))
                table_data = _apply_attr_spans(table_attrs, table_data)
        if row is None:
            if column is None:
                return table_data
            return [r[column] for r in table_data]
        if column is None:
            return table_data[row]
        return table_data[row][column]

    def cells(
        self, row: int=None, column: int=None, span: bool=True,
    ) -> Union[List[List[Cell]], List[Cell], Cell]:
        """Return a list of lists containing Cell objects.

        :span: If is True, rearrange the result according to colspan and rospan
            attributes.
        :row: Return the specified row only. Zero-based index.
        :column: Return the specified column only. Zero-based index.

        If both row and column are provided, return the relevant cell object.

        If only need the values inside cells, then use the ``data`` method
        instead.

        """
        tbl_span = self._span
        ss = tbl_span[0]
        match_table = self._match_table
        shadow = self._shadow
        type_ = id(tbl_span)
        type_to_spans = self._type_to_spans
<<<<<<< HEAD
        spans = type_to_spans.setdefault(_type, [])
=======
        spans = type_to_spans.setdefault(type_, [])
>>>>>>> 605810fb
        table_cells = []  # type: List[List[Cell]]
        table_attrs = []  # type: List[List[Dict[str, str]]]
        attrs_match = None
        for match_row in match_table:
            row_cells = []  # type: List[Cell]
            table_cells.append(row_cells)
            header = match_row[0]['sep'] == '!'
            if span:
                row_attrs = []  # type: List[Dict[str, str]]
                table_attrs.append(row_attrs)
                row_attrs_append = row_attrs.append
            for m in match_row:
                ms, me = m.span()
                cell_span = [ss + ms, ss + me]
                if span:
                    s, e = m.span('attrs')
                    # Note: ATTRS_MATCH always matches, even to empty strings.
                    # Also ATTRS_MATCH should match against the cell string
                    # so that it can be used easily as cache later in Cells.
                    attrs_match = ATTRS_MATCH(shadow[ms:me], s - ms, e - ms)
                    captures = attrs_match.captures
                    row_attrs_append(dict(zip(
                        captures('attr_name'), captures('attr_value')
                    )))
                old_span = next((s for s in spans if s == cell_span), None)
                if old_span is None:
                    spans.append(cell_span)
                else:
                    cell_span = old_span
                row_cells.append(
                    Cell(
                        self._lststr,
                        header,
                        type_to_spans,
                        cell_span,
                        type_,
                        m,
                        attrs_match,
                    )
                )
        if table_cells and span:
            table_cells = _apply_attr_spans(table_attrs, table_cells)
        if row is None:
            if column is None:
                return table_cells
            return [r[column] for r in table_cells]
        if column is None:
            return table_cells[row]
        return table_cells[row][column]

    def getrdata(self, i: int, span: bool=True) -> List[str]:
        """Use Table.data(span, row=i) instead."""
        warnings.warn(
            'Table.getrdata is deprecated. Use data(span, row=i) instead.',
            DeprecationWarning,
        )
        return self.data(span, row=i)

    def getcdata(self, i: int, span: bool=True) -> List[str]:
        """Use Table.data(span, column=i) instead."""
        warnings.warn(
            'Table.getcdata is deprecated. Use data(span, column=i) instead.',
            DeprecationWarning,
        )
        return self.data(span, column=i)

    @property
    def caption(self) -> Optional[str]:
        """Return caption of the table."""
        m = CAPTION_REGEX.match(self.string)
        if m:
            return m['caption']
        return None

    @caption.setter
    def caption(self, newcaption: str) -> None:
        """Set a new caption."""
        m = CAPTION_REGEX.match(self.string)
        if m:
            preattrs = m['preattrs']
            attrs = m['attrs'] or ''
            oldcaption = m['caption']
            self[len(preattrs + attrs):len(preattrs + attrs + oldcaption)] =\
                newcaption
        else:
            # There is no caption. Create one.
            string = self.string
            h, s, t = string.partition('\n')
            # Insert caption after the first one.
            self.insert(len(h + s), '|+' + newcaption + '\n')

    @property
    def _attrs_match(self) -> Any:
        shadow = self._shadow
        cache = getattr(self, '_cached_attrs_match', None)
        if cache and cache.string == shadow:
            return cache
        attrs_match = ATTRS_MATCH(shadow, 2, shadow.find('\n'))
        self._cached_attrs_match = attrs_match
        return attrs_match

    @property
    def table_attrs(self) -> str:
        """Return table attributes.

        Placing attributes after the table start tag ({|) applies
        attributes to the entire table.
        See [[mw:Help:Tables#Attributes on tables]] for more info.

        """
        warnings.warn(
            'Table.table_attrs is deprecated. '
            'Use has_attr and get_attr methods instead.',
            DeprecationWarning,
        )
        return self.string.partition('\n')[0][2:]

    @table_attrs.setter
    def table_attrs(self, attrs: str) -> None:
        """Set new attributes for this table."""
        warnings.warn(
            'Table.table_attrs is deprecated. '
            'Use set_attr, and del_attr methods instead.',
            DeprecationWarning,
        )
        h = self.string.partition('\n')[0]
        self[2:2 + len(h[2:])] = attrs

    @property
    def caption_attrs(self) -> Optional[str]:
        """Return caption attributes."""
        m = CAPTION_REGEX.match(self.string)
        if m:
            return m['attrs']
        return None

    @caption_attrs.setter
    def caption_attrs(self, attrs: str) -> None:
        """Set new caption attributes."""
        string = self.string
        h, s, t = string.partition('\n')
        m = CAPTION_REGEX.match(string)
        if not m:
            # There is no caption-line
            self.insert(len(h + s), '|+' + attrs + '|\n')
        else:
            preattrs = m['preattrs']
            oldattrs = m['attrs'] or ''
            # Caption and attrs or Caption but no attrs
            self[len(preattrs):len(preattrs + oldattrs)] = attrs


def _apply_attr_spans(
    table_attrs: List[List[Dict[str, str]]], table_data: List[List[T]]
) -> List[List[T]]:
    """Apply row and column spans and return table_data."""
    # The following code is based on the table forming algorithm described
    # at http://www.w3.org/TR/html5/tabular-data.html#processing-model-1
    # Numbered comments indicate the step in that algorithm.
    # 1
    xwidth = 0
    # 2
    yheight = 0
    # 4
    # The xwidth and yheight variables give the table's dimensions.
    # The table is initially empty.
    table = []  # type: List[List[Optional[T]]]
    # Table.data won't call this function if table_data is empty.
    # 5
    # if not table_data:
    #     return table_data
    # 10
    ycurrent = 0
    # 11
    downward_growing_cells = []  # type: List[Tuple[Optional[T], int, int]]
    # 13, 18
    # Algorithm for processing rows
    for i, row in enumerate(table_data):
        # 13.1 ycurrent is never greater than yheight
        if yheight == ycurrent:
            yheight += 1
            table.append([None] * xwidth)
        # 13.2
        xcurrent = 0
        # 13.3
        # The algorithm for growing downward-growing cells
        for cell, cellx, width in downward_growing_cells:
            r = table[ycurrent]
            for x in range(cellx, cellx + width):
                r[x] = cell
        # 13.4 will be handled by the following for-loop.
        # 13.5, 13.16
        for j, current_cell in enumerate(row):
            # 13.6
            while (
                xcurrent < xwidth and
                table[ycurrent][xcurrent] is not None
            ):
                xcurrent += 1
            # 13.7
            if xcurrent == xwidth:
                # xcurrent is never greater than xwidth
                xwidth += 1
                for r in table:
                    if xwidth > len(r):
                        r.extend([None] * (xwidth - len(r)))
            # 13.8
            colspan = int(table_attrs[i][j].get('colspan', 1))
            if colspan == 0:
                # Note: colspan="0" tells the browser to span the cell to
                # the last column of the column group (colgroup)
                # http://www.w3schools.com/TAGS/att_td_colspan.asp
                colspan = 1
            # 13.9
            rowspan = int(table_attrs[i][j].get('rowspan', 1))
            # 13.10
            if rowspan == 0:
                # Note: rowspan="0" tells the browser to span the cell to the
                # last row of the table.
                # http://www.w3schools.com/tags/att_td_rowspan.asp
                cell_grows_downward = True
                rowspan = 1
            else:
                cell_grows_downward = False
            # 13.11
            if xwidth < xcurrent + colspan:
                xwidth = xcurrent + colspan
                for r in table:
                    if xwidth > len(r):
                        r.extend([None] * (xwidth - len(r)))
            # 13.12
            if yheight < ycurrent + rowspan:
                yheight = ycurrent + rowspan
                while len(table) < yheight:
                    table.append([None] * xwidth)
            # 13.13
            for y in range(ycurrent, ycurrent + rowspan):
                r = table[y]
                for x in range(xcurrent, xcurrent + colspan):
                    # If any of the slots involved already had a cell
                    # covering them, then this is a table model error.
                    # Those slots now have two cells overlapping.
                    r[x] = current_cell
                    # Skipping algorithm for assigning header cells
            # 13.14
            if cell_grows_downward:
                downward_growing_cells.append(
                    (current_cell, xcurrent, colspan)
                )
            # 13.15
            xcurrent += colspan
        # 13.16
        ycurrent += 1
    # 14
    # The algorithm for ending a row group
    # 14.1
    while ycurrent < yheight:
        # 14.1.1
        # Run the algorithm for growing downward-growing cells.
        for cell, cellx, width in downward_growing_cells:
            for x in range(cellx, cellx + width):
                table[ycurrent][x] = cell
        # 14.2.2
        ycurrent += 1
    # 14.2
    # downward_growing_cells = []
    # 20 If there exists a row or column in the table containing only
    # slots that do not have a cell anchored to them,
    # then this is a table model error.
    return table


def _lstrip_increase(string: str, pos: int) -> int:
    """Return the new position to lstrip the string."""
    length = len(string)
    while pos < length and string[pos].isspace():
        pos += 1
    return pos


def _semi_caption_increase(string: str, pos: int) -> int:
    """Return the position after the starting semi-caption.

    Captions are optional and only one should be placed between table-start
    and the first row. Others captions are not part of the table and will
    be ignored. We call these semi-captions.

    """
    lsp = _lstrip_increase(string, pos)
    while string.startswith('|+', lsp):
        pos = string.find('\n', lsp + 2)
        lsp = _lstrip_increase(string, pos)
        while string[lsp] not in ('!', '|'):
            # This line is a continuation of semi-caption line.
            nlp = string.find('\n', lsp + 1)
            pos = nlp
            lsp = _lstrip_increase(string, nlp)
    return pos


def _row_separator_increase(string: str, pos: int) -> int:
    """Return the position after the starting row separator line.

    Also skips any semi-caption lines before and after the separator.

    """
    # General format of row separators: r'\|-[^\n]*\n'
    scp = _semi_caption_increase(string, pos)
    lsp = _lstrip_increase(string, scp)
    while string.startswith('|-', lsp):
        # We are on a row separator line.
        pos = string.find('\n', lsp + 2)
        pos = _semi_caption_increase(string, pos)
        lsp = _lstrip_increase(string, pos)
    return pos<|MERGE_RESOLUTION|>--- conflicted
+++ resolved
@@ -188,11 +188,7 @@
         shadow = self._shadow
         type_ = id(tbl_span)
         type_to_spans = self._type_to_spans
-<<<<<<< HEAD
-        spans = type_to_spans.setdefault(_type, [])
-=======
         spans = type_to_spans.setdefault(type_, [])
->>>>>>> 605810fb
         table_cells = []  # type: List[List[Cell]]
         table_attrs = []  # type: List[List[Dict[str, str]]]
         attrs_match = None
